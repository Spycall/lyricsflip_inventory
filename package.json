{
  "name": "nest-user-product-api",
  "version": "1.0.0",
  "description": "NestJS-based user and product management API",
  "main": "dist/main.js",
  "scripts": {
    "start": "node dist/main.js",
    "start:dev": "nest start --watch",
    "start:prod": "node dist/main.js",
    "build": "nest build",
    "lint": "eslint '{src,test}/**/*.ts' --fix",
    "format": "prettier --write 'src/**/*.ts'",
    "test": "jest",
    "test:watch": "jest --watch",
    "test:cov": "jest --coverage"
  },
  "dependencies": {
    "@nest-lab/throttler-storage-redis": "^1.1.0",
    "@nestjs/common": "^10.4.18",
    "@nestjs/config": "^4.0.2",
    "@nestjs/core": "^10.0.0",
    "@nestjs/mapped-types": "^2.0.0",
    "@nestjs/platform-express": "^10.0.0",
    "@nestjs/schedule": "^6.0.0",
    "@nestjs/swagger": "^11.2.0",
    "@nestjs/terminus": "^11.0.0",
    "@nestjs/throttler": "^6.4.0",
    "@nestjs/typeorm": "^10.0.2",
    "class-transformer": "^0.5.1",
    "class-validator": "^0.14.0",
    "exceljs": "^4.4.0",
    "handlebars": "^4.7.8",
    "helmet": "^8.1.0",
    "ioredis": "^5.6.1",
    "multer": "^1.4.5-lts.1",
    "nanoid": "^5.1.5",
    "nest-winston": "^1.10.2",
    "pg": "^8.11.3",
    "systeminformation": "^5.27.1",
    "twilio": "^5.7.0",
    "typeorm": "^0.3.24",
<<<<<<< HEAD
    "winston": "^3.17.0"
=======
    "winston": "^3.17.0",
    "winston-daily-rotate-file": "^5.0.0"
>>>>>>> 7fa3c020
  },
  "devDependencies": {
    "@types/cron": "^2.0.1",
    "@types/ioredis": "^4.28.10",
    "@types/multer": "^1.4.7",
    "@types/node": "^22.15.29",
    "@types/pg": "^8.10.2",
    "@types/systeminformation": "^3.23.1"
  }
}<|MERGE_RESOLUTION|>--- conflicted
+++ resolved
@@ -39,12 +39,9 @@
     "systeminformation": "^5.27.1",
     "twilio": "^5.7.0",
     "typeorm": "^0.3.24",
-<<<<<<< HEAD
-    "winston": "^3.17.0"
-=======
     "winston": "^3.17.0",
     "winston-daily-rotate-file": "^5.0.0"
->>>>>>> 7fa3c020
+
   },
   "devDependencies": {
     "@types/cron": "^2.0.1",
