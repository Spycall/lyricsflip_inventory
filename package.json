{
  "name": "nest-user-product-api",
  "version": "1.0.0",
  "description": "NestJS-based user and product management API",
  "main": "dist/main.js",
  "scripts": {
    "start": "node dist/main.js",
    "start:dev": "nest start --watch",
    "start:prod": "node dist/main.js",
    "build": "nest build",
    "lint": "eslint '{src,test}/**/*.ts' --fix",
    "format": "prettier --write 'src/**/*.ts'",
    "test": "jest",
    "test:watch": "jest --watch",
    "test:cov": "jest --coverage",
    "typeorm": "ts-node -r tsconfig-paths/register ./node_modules/typeorm/cli",
    "migration:generate": "typeorm migration:generate src/migrations/Init",
    "migration:run": "typeorm migration:run",
    "migration:revert": "typeorm migration:revert"
  },
  "dependencies": {
    "@nest-lab/throttler-storage-redis": "^1.1.0",
    "@nestjs/common": "^10.4.18",
    "@nestjs/config": "^4.0.2",
    "@nestjs/core": "^10.0.0",
    "@nestjs/jwt": "^10.2.0",
    "@nestjs/passport": "^10.0.3",
    "@nestjs/mapped-types": "^2.0.0",
    "@nestjs/platform-express": "^10.0.0",
    "@nestjs/schedule": "^6.0.0",
    "@nestjs/swagger": "^11.2.0",
    "@nestjs/terminus": "^11.0.0",
    "@nestjs/throttler": "^6.4.0",
    "@nestjs/typeorm": "^10.0.2",
    "class-transformer": "^0.5.1",
    "class-validator": "^0.14.0",
<<<<<<< HEAD
    "@nestjs/schedule": "^6.0.0",
    "bcrypt": "^5.1.1",
    "passport": "^0.7.0",
    "passport-jwt": "^4.0.1",
    "passport-local": "^1.0.0",
=======
    "exceljs": "^4.4.0",
>>>>>>> c3834ac0
    "handlebars": "^4.7.8",
    "helmet": "^8.1.0",
    "ioredis": "^5.6.1",
    "multer": "^1.4.5-lts.1",
    "nanoid": "^5.1.5",
    "pg": "^8.16.0",
    "nest-winston": "^1.10.2",
    "pg": "^8.11.3",
    "systeminformation": "^5.27.1",
    "twilio": "^5.7.0",
    "typeorm": "^0.3.24"
    "typeorm": "^0.3.24",
    "winston": "^3.17.0",
    "winston-daily-rotate-file": "^5.0.0"
  },
  "devDependencies": {
    "@types/bcrypt": "^5.0.2",
    "@types/cron": "^2.0.1",
    "@types/ioredis": "^4.28.10",
    "@types/multer": "^1.4.7",
    "@types/node": "^22.15.29",
    "@types/passport-jwt": "^4.0.1",
    "@types/passport-local": "^1.0.38",
    "@types/pg": "^8.10.2",
    "@types/systeminformation": "^3.23.1"
  }
}<|MERGE_RESOLUTION|>--- conflicted
+++ resolved
@@ -34,15 +34,13 @@
     "@nestjs/typeorm": "^10.0.2",
     "class-transformer": "^0.5.1",
     "class-validator": "^0.14.0",
-<<<<<<< HEAD
     "@nestjs/schedule": "^6.0.0",
     "bcrypt": "^5.1.1",
     "passport": "^0.7.0",
     "passport-jwt": "^4.0.1",
     "passport-local": "^1.0.0",
-=======
     "exceljs": "^4.4.0",
->>>>>>> c3834ac0
+
     "handlebars": "^4.7.8",
     "helmet": "^8.1.0",
     "ioredis": "^5.6.1",
