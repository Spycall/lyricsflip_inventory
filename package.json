--- conflicted
+++ resolved
@@ -19,7 +19,7 @@
     "migration:revert": "typeorm migration:revert"
   },
   "dependencies": {
-<<<<<<< HEAD
+feature/inventory-module-cleanup
     "@nestjs/cache-manager": "^3.0.1",
     "@nestjs/common": "^10.0.0",
     "@nestjs/config": "^4.0.2",
@@ -30,7 +30,7 @@
     "@nestjs/typeorm": "^10.0.0",
     "cache-manager": "^6.4.3",
     "cache-manager-redis-store": "^3.0.1",
-=======
+
     "@nest-lab/throttler-storage-redis": "^1.1.0",
     "@nestjs/common": "^10.4.18",
     "@nestjs/config": "^4.0.2",
@@ -44,7 +44,7 @@
     "@nestjs/terminus": "^11.0.0",
     "@nestjs/throttler": "^6.4.0",
     "@nestjs/typeorm": "^10.0.2",
->>>>>>> 6e194229
+main
     "class-transformer": "^0.5.1",
     "class-validator": "^0.14.0",
     "@nestjs/schedule": "^6.0.0",
@@ -58,12 +58,12 @@
     "helmet": "^8.1.0",
     "ioredis": "^5.6.1",
     "multer": "^1.4.5-lts.1",
-<<<<<<< HEAD
+feature/inventory-module-cleanup
     "nodemailer": "^7.0.3",
     "pg": "^8.11.3",
     "twilio": "^5.7.0",
     "typeorm": "^0.3.17"
-=======
+
     "nanoid": "^5.1.5",
     "pg": "^8.16.0",
     "nest-winston": "^1.10.2",
@@ -73,7 +73,7 @@
     "typeorm": "^0.3.24",
     "winston": "^3.17.0",
     "winston-daily-rotate-file": "^5.0.0"
->>>>>>> 6e194229
+main
   },
   "devDependencies": {
     "@types/bcrypt": "^5.0.2",
@@ -81,14 +81,14 @@
     "@types/ioredis": "^4.28.10",
     "@types/multer": "^1.4.7",
     "@types/node": "^22.15.29",
-<<<<<<< HEAD
+feature/inventory-module-cleanup
     "@types/pg": "^8.10.2",
     "typescript": "^5.8.3"
-=======
+
     "@types/passport-jwt": "^4.0.1",
     "@types/passport-local": "^1.0.38",
     "@types/pg": "^8.10.2",
     "@types/systeminformation": "^3.23.1"
->>>>>>> 6e194229
+main
   }
 }