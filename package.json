{
  "name": "nest-user-product-api",
  "version": "1.0.0",
  "description": "NestJS-based user and product management API",
  "main": "dist/main.js",
  "scripts": {
    "start": "node dist/main.js",
    "start:dev": "nest start --watch",
    "start:prod": "node dist/main.js",
    "build": "nest build",
    "lint": "eslint '{src,test}/**/*.ts' --fix",
    "format": "prettier --write 'src/**/*.ts'",
    "test": "jest",
    "test:watch": "jest --watch",
    "test:cov": "jest --coverage",
    "typeorm": "ts-node -r tsconfig-paths/register ./node_modules/typeorm/cli",
    "migration:generate": "typeorm migration:generate src/migrations/Init",
    "migration:run": "typeorm migration:run",
    "migration:revert": "typeorm migration:revert"
  },
  "dependencies": {
feature/inventory-module-cleanup
    "@nestjs/cache-manager": "^3.0.1",
    "@nestjs/common": "^10.0.0",
    "@nestjs/config": "^4.0.2",
    "@nestjs/core": "^10.0.0",
    "@nestjs/mapped-types": "^2.1.0",
    "@nestjs/platform-express": "^10.0.0",
    "@nestjs/swagger": "^6.3.0",
    "@nestjs/typeorm": "^10.0.0",
    "cache-manager": "^6.4.3",
    "cache-manager-redis-store": "^3.0.1",

    "@nest-lab/throttler-storage-redis": "^1.1.0",
    "@nestjs/common": "^10.4.18",
    "@nestjs/config": "^4.0.2",
    "@nestjs/core": "^10.0.0",
    "@nestjs/jwt": "^10.2.0",
    "@nestjs/passport": "^10.0.3",
    "@nestjs/mapped-types": "^2.0.0",
    "@nestjs/platform-express": "^10.0.0",
    "@nestjs/schedule": "^6.0.0",
    "@nestjs/swagger": "^11.2.0",
    "@nestjs/terminus": "^11.0.0",
    "@nestjs/throttler": "^6.4.0",
    "@nestjs/typeorm": "^10.0.2",
main
    "class-transformer": "^0.5.1",
    "class-validator": "^0.14.0",
    "@nestjs/schedule": "^6.0.0",
    "bcrypt": "^5.1.1",
    "passport": "^0.7.0",
    "passport-jwt": "^4.0.1",
    "passport-local": "^1.0.0",
    "exceljs": "^4.4.0",

    "handlebars": "^4.7.8",
    "helmet": "^8.1.0",
    "ioredis": "^5.6.1",
    "multer": "^1.4.5-lts.1",
feature/inventory-module-cleanup
    "nodemailer": "^7.0.3",
    "pg": "^8.11.3",
    "twilio": "^5.7.0",
    "typeorm": "^0.3.17"

    "nanoid": "^5.1.5",
    "pg": "^8.16.0",
    "nest-winston": "^1.10.2",
    "pg": "^8.11.3",
    "systeminformation": "^5.27.1",
    "twilio": "^5.7.0",
    "typeorm": "^0.3.24",
    "winston": "^3.17.0",
    "winston-daily-rotate-file": "^5.0.0"
main
  },
  "devDependencies": {
<<<<<<< HEAD
    "@types/jest": "^29.5.14",
=======
    "@types/bcrypt": "^5.0.2",
    "@types/cron": "^2.0.1",
    "@types/ioredis": "^4.28.10",
>>>>>>> 2bb0078c
    "@types/multer": "^1.4.7",
    "@types/node": "^22.15.29",
feature/inventory-module-cleanup
    "@types/pg": "^8.10.2",
    "@types/supertest": "^6.0.3",
    "jest": "^29.7.0",
    "supertest": "^7.1.1",
    "ts-jest": "^29.3.4",
    "typescript": "^5.8.3"

    "@types/passport-jwt": "^4.0.1",
    "@types/passport-local": "^1.0.38",
    "@types/pg": "^8.10.2",
    "@types/systeminformation": "^3.23.1"
main
  }
}<|MERGE_RESOLUTION|>--- conflicted
+++ resolved
@@ -76,13 +76,13 @@
 main
   },
   "devDependencies": {
-<<<<<<< HEAD
+feature/jest-test-setup
     "@types/jest": "^29.5.14",
-=======
+
     "@types/bcrypt": "^5.0.2",
     "@types/cron": "^2.0.1",
     "@types/ioredis": "^4.28.10",
->>>>>>> 2bb0078c
+main
     "@types/multer": "^1.4.7",
     "@types/node": "^22.15.29",
 feature/inventory-module-cleanup
