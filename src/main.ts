import { HttpAdapterHost, NestFactory } from "@nestjs/core";
import { AppModule } from "./app.module";
import helmet from "helmet";
import { ValidationPipe } from "@nestjs/common";
import { AllExceptionsFilter } from "utils/exceptions.filter";
import { DocumentBuilder, SwaggerModule } from "@nestjs/swagger";
import { WinstonModule } from "nest-winston";
import { winstonLoggerOptions } from "./logger.config";

import { GlobalExceptionFilter } from './filters/http-exception.filter';
import { Logger } from "winston";

async function bootstrap() {
  const app = await NestFactory.create(AppModule, {
<<<<<<< HEAD
    bufferLogs: true,
  });

  app.useGlobalFilters(new GlobalExceptionFilter(app.get(Logger)));

=======
    logger: WinstonModule.createLogger(winstonLoggerOptions),
  });
>>>>>>> 7fa3c020
  const { httpAdapter } = app.get(HttpAdapterHost);

  // CORS configuration
  app.enableCors({
    origin: process.env.FRONTEND_URL || "http://localhost:5173", // Configure based on environment
    methods: ["GET", "POST", "PUT", "DELETE", "PATCH", "OPTIONS"],
    allowedHeaders: ["Content-Type", "Authorization", "X-Requested-With"],
    credentials: true, // Enable if you need to send cookies
    maxAge: 3600, // Cache preflight requests for 1 hour
  });

  app.useGlobalPipes(
    new ValidationPipe({
      whitelist: true,
      forbidNonWhitelisted: true,
      transform: true,
    })
  );
  app.useGlobalFilters(new AllExceptionsFilter(httpAdapter));
  // Security headers
  app.use(helmet()); // Add helmet for security headers

  const config = new DocumentBuilder()
    .setTitle("Inventory Management System")
    .setDescription("Inventory Management System API")
    .setVersion("1.0")
    .addBearerAuth(
      {
        type: "http",
        scheme: "bearer",
        bearerFormat: "JWT",
        name: "JWT",
        description: "Enter JWT token",
        in: "header",
      },
      "access-token"
    )
    .build();

  const document = SwaggerModule.createDocument(app, config);
  SwaggerModule.setup("api/docs", app, document);

  await app.listen(3000);
}
bootstrap();<|MERGE_RESOLUTION|>--- conflicted
+++ resolved
@@ -12,16 +12,14 @@
 
 async function bootstrap() {
   const app = await NestFactory.create(AppModule, {
-<<<<<<< HEAD
     bufferLogs: true,
   });
 
   app.useGlobalFilters(new GlobalExceptionFilter(app.get(Logger)));
 
-=======
     logger: WinstonModule.createLogger(winstonLoggerOptions),
   });
->>>>>>> 7fa3c020
+
   const { httpAdapter } = app.get(HttpAdapterHost);
 
   // CORS configuration
