<<<<<<< HEAD
<<<<<<< HEAD
import { Module } from '@nestjs/common';
import { TypeOrmModule } from '@nestjs/typeorm';
import { ConfigModule, ConfigService } from '@nestjs/config';
import { Product } from './product/entities/product.entity';
import { ProductModule } from './product/product.module';
import { PharmacyModule } from './pharmacy/pharmacy.module';
import { ProductsModule } from './products/products.module';
import { SupplierModule } from './supplier/supplier.module';
import { HealthModule } from './health/health.module';
import { NotificationModule } from './notification/notification.module';
import { PreferenceModule } from './preference/preference.module';

@Module({
	imports: [
		ConfigModule.forRoot({
			isGlobal: true,
			envFilePath: '.env',
		}),
		TypeOrmModule.forRootAsync({
			imports: [ConfigModule],
			inject: [ConfigService],
			useFactory: (config: ConfigService) => {
				const portStr = config.get<string>('DB_PORT');
				if (!portStr) {
					throw new Error('DB_PORT environment variable is not defined');
				}
				return {
					type: 'postgres',
					host: config.get<string>('DB_HOST'),
					port: parseInt(portStr, 10),
					username: config.get<string>('DB_USERNAME'),
					password: config.get<string>('DB_PASSWORD'),
					database: config.get<string>('DB_NAME'),
					entities: [Product],
					synchronize: true,
				};
			},
		}),
		ProductModule,
		PharmacyModule,
		ProductsModule,
		SupplierModule,
		HealthModule,
		NotificationModule,
		PreferenceModule,
	],
=======
import { Module } from "@nestjs/common";
=======
import { MiddlewareConsumer, Module, NestModule } from "@nestjs/common";
import { LoggingMiddleware } from "./middleware/logging.middleware";

>>>>>>> 4d176bed
import { TypeOrmModule } from "@nestjs/typeorm";
import { ConfigModule, ConfigService } from "@nestjs/config";
import { Product } from "./product/entities/product.entity";
import { ProductModule } from "./product/product.module";
import { PharmacyModule } from "./pharmacy/pharmacy.module";
import { ReportModule } from "./report/report.module";
import { ProductsModule } from "./products/products.module";
import { SupplierModule } from "./supplier/supplier.module";
import { HealthModule } from "./health/health.module";
<<<<<<< HEAD
import { seconds, ThrottlerModule } from "@nestjs/throttler";
import { ThrottlerStorageRedisService } from "@nest-lab/throttler-storage-redis";
import { NotificationModule } from './notification/notification.module';
import { PreferenceModule } from './preference/preference.module';
=======
import { NotificationModule } from "./notification/notification.module";
import { PreferenceModule } from "./preference/preference.module";
>>>>>>> 4d176bed

@Module({
  imports: [
    ConfigModule.forRoot({
      isGlobal: true,
      envFilePath: ".env",
    }),
    TypeOrmModule.forRootAsync({
      imports: [ConfigModule],
      inject: [ConfigService],
      useFactory: (config: ConfigService) => {
        const portStr = config.get<string>("DB_PORT");
        if (!portStr) {
          throw new Error("DB_PORT environment variable is not defined");
        }
        return {
          type: "postgres",
          host: config.get<string>("DB_HOST"),
          port: parseInt(portStr, 10),
          username: config.get<string>("DB_USERNAME"),
          password: config.get<string>("DB_PASSWORD"),
          database: config.get<string>("DB_NAME"),
          entities: [Product],
          synchronize: true,
        };
      },
    }),
    ProductModule,
    PharmacyModule,
    ReportModule,
    ProductsModule,
    SupplierModule,
    HealthModule,
    NotificationModule,
<<<<<<< HEAD
		PreferenceModule,
=======
    PreferenceModule,
>>>>>>> 4d176bed
  ],
>>>>>>> 10bec14 (feat: implement global exception handling and throttling support)
})
export class AppModule {
  configure(consumer: MiddlewareConsumer) {
    consumer.apply(LoggingMiddleware).forRoutes("*");
  }
}<|MERGE_RESOLUTION|>--- conflicted
+++ resolved
@@ -1,5 +1,4 @@
-<<<<<<< HEAD
-<<<<<<< HEAD
+
 import { Module } from '@nestjs/common';
 import { TypeOrmModule } from '@nestjs/typeorm';
 import { ConfigModule, ConfigService } from '@nestjs/config';
@@ -46,13 +45,13 @@
 		NotificationModule,
 		PreferenceModule,
 	],
-=======
+
 import { Module } from "@nestjs/common";
-=======
+
 import { MiddlewareConsumer, Module, NestModule } from "@nestjs/common";
 import { LoggingMiddleware } from "./middleware/logging.middleware";
 
->>>>>>> 4d176bed
+
 import { TypeOrmModule } from "@nestjs/typeorm";
 import { ConfigModule, ConfigService } from "@nestjs/config";
 import { Product } from "./product/entities/product.entity";
@@ -62,15 +61,12 @@
 import { ProductsModule } from "./products/products.module";
 import { SupplierModule } from "./supplier/supplier.module";
 import { HealthModule } from "./health/health.module";
-<<<<<<< HEAD
 import { seconds, ThrottlerModule } from "@nestjs/throttler";
 import { ThrottlerStorageRedisService } from "@nest-lab/throttler-storage-redis";
 import { NotificationModule } from './notification/notification.module';
 import { PreferenceModule } from './preference/preference.module';
-=======
 import { NotificationModule } from "./notification/notification.module";
 import { PreferenceModule } from "./preference/preference.module";
->>>>>>> 4d176bed
 
 @Module({
   imports: [
@@ -105,13 +101,9 @@
     SupplierModule,
     HealthModule,
     NotificationModule,
-<<<<<<< HEAD
 		PreferenceModule,
-=======
     PreferenceModule,
->>>>>>> 4d176bed
   ],
->>>>>>> 10bec14 (feat: implement global exception handling and throttling support)
 })
 export class AppModule {
   configure(consumer: MiddlewareConsumer) {
