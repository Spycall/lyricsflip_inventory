--- conflicted
+++ resolved
@@ -4,15 +4,12 @@
 import { Product } from './product/entities/product.entity';
 import { ProductModule } from './product/product.module';
 import { PharmacyModule } from './pharmacy/pharmacy.module';
-<<<<<<< HEAD
 import { ReportModule } from './report/report.module';
-=======
 import { ProductsModule } from './products/products.module';
 import { SupplierModule } from './supplier/supplier.module';
 import { HealthModule } from './health/health.module';
 import { NotificationModule } from './notification/notification.module';
 import { PreferenceModule } from './preference/preference.module';
->>>>>>> 6ab63721
 
 @Module({
 	imports: [
@@ -42,15 +39,12 @@
 		}),
 		ProductModule,
 		PharmacyModule,
-<<<<<<< HEAD
 		ReportModule,
-=======
 		ProductsModule,
 		SupplierModule,
 		HealthModule,
 		NotificationModule,
 		PreferenceModule,
->>>>>>> 6ab63721
 	],
 })
 export class AppModule {}