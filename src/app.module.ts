import { MiddlewareConsumer, Module, NestModule } from "@nestjs/common";
import { TypeOrmModule } from "@nestjs/typeorm";
import { ConfigModule, ConfigService } from "@nestjs/config";
import { Product } from "./product/entities/product.entity";
import { ProductModule } from "./product/product.module";
import { PharmacyModule } from "./pharmacy/pharmacy.module";
import { ReportModule } from "./report/report.module";
import { ProductsModule } from "./products/products.module";
import { SupplierModule } from "./supplier/supplier.module";
import { HealthModule } from "./health/health.module";
import { NotificationModule } from "./notification/notification.module";
import { PreferenceModule } from "./preference/preference.module";
import { SystemConfigModule } from "./system-config/system-config.module";
import { LoggingMiddleware } from "./middleware/logging.middleware";
import configuration from "./config/configuration";
import { AppConfigModule } from './config/config.module';
import { AppController } from './app.controller';
import { AppService } from './app.service';
<<<<<<< HEAD
import { BarcodeModule } from './barcode/barcode.module';


@Module({
  imports: [AppConfigModule],
  controllers: [AppController],
  providers: [AppService],
})
export class AppModule {}
=======
import { IntegrationModule } from './integration/integration.module';
>>>>>>> 40c53ec3


@Module({
  imports: [
    AppConfigModule,
    ConfigModule.forRoot({
      isGlobal: true,
      envFilePath: ".env",
      load: [configuration],
    }),
    TypeOrmModule.forRootAsync({
      imports: [ConfigModule],
      inject: [ConfigService],
      useFactory: (config: ConfigService) => {
        const portStr = config.get<string>("DB_PORT");
        if (!portStr) {
          throw new Error("DB_PORT environment variable is not defined");
        }
        return {
          type: "postgres",
          host: config.get<string>("DB_HOST"),
          port: parseInt(portStr, 10),
          username: config.get<string>("DB_USERNAME"),
          password: config.get<string>("DB_PASSWORD"),
          database: config.get<string>("DB_NAME"),
          entities: [Product],
          synchronize: true,
        };
      },
    }),
    ProductModule,
    PharmacyModule,
    ReportModule,
    ProductsModule,
    SupplierModule,
    HealthModule,
    NotificationModule,
    PreferenceModule,
    SystemConfigModule,
<<<<<<< HEAD
    BarcodeModule,
=======
    IntegrationModule,
>>>>>>> 40c53ec3
  ],
  controllers: [AppController],
  providers: [AppService],
})
export class AppModule implements NestModule {
  configure(consumer: MiddlewareConsumer) {
    consumer.apply(LoggingMiddleware).forRoutes("*");
  }
}<|MERGE_RESOLUTION|>--- conflicted
+++ resolved
@@ -16,19 +16,8 @@
 import { AppConfigModule } from './config/config.module';
 import { AppController } from './app.controller';
 import { AppService } from './app.service';
-<<<<<<< HEAD
 import { BarcodeModule } from './barcode/barcode.module';
-
-
-@Module({
-  imports: [AppConfigModule],
-  controllers: [AppController],
-  providers: [AppService],
-})
-export class AppModule {}
-=======
 import { IntegrationModule } from './integration/integration.module';
->>>>>>> 40c53ec3
 
 
 @Module({
@@ -68,11 +57,8 @@
     NotificationModule,
     PreferenceModule,
     SystemConfigModule,
-<<<<<<< HEAD
     BarcodeModule,
-=======
     IntegrationModule,
->>>>>>> 40c53ec3
   ],
   controllers: [AppController],
   providers: [AppService],
